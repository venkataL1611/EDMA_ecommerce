--- conflicted
+++ resolved
@@ -27,19 +27,11 @@
         condition: service_healthy
     environment:
       - RABBITMQ_HOST=rabbitmq
-<<<<<<< HEAD
-      - DB_HOST=postgres
-      - DB_USER=postgres
-      - DB_PASSWORD=${DB_PASSWORD}
-      - DB_NAME=postgres
-      - POSTGRES_PORT=5432
-=======
       - DB_HOST=postgres         # <-- change this line
       - DB_USER=postgres
       - DB_PASSWORD=${DB_PASSWORD}
       - DB_NAME=postgres
       - DB_PORT=5432
->>>>>>> 854ba965
     healthcheck:
       test: ["CMD", "curl", "-f", "http://localhost:5002/health"]
       interval: 10s
@@ -63,12 +55,7 @@
       - DB_USER=postgres
       - DB_PASSWORD=${DB_PASSWORD}
       - DB_NAME=postgres
-<<<<<<< HEAD
-      - POSTGRES_PORT=5432
-      - RABBITMQ_HOST=rabbitmq
-=======
       - DB_PORT=5432
->>>>>>> 854ba965
 
   order:
     build:
@@ -85,11 +72,7 @@
       - DB_USER=postgres
       - DB_PASSWORD=${DB_PASSWORD}
       - DB_NAME=postgres
-<<<<<<< HEAD
-      - POSTGRES_PORT=5432
-=======
       - DB_PORT=5432
->>>>>>> 854ba965
       - RABBITMQ_HOST=rabbitmq
 
   product:
